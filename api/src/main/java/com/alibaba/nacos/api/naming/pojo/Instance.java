--- conflicted
+++ resolved
@@ -22,13 +22,9 @@
 import java.util.Map;
 
 /**
-<<<<<<< HEAD
  * Instance
  *
  * @author dungu.zpf
-=======
- * @author <a href="mailto:zpf.073@gmail.com">nkorange</a>
->>>>>>> c5e18804
  */
 public class Instance {
 
@@ -66,11 +62,7 @@
     private String clusterName;
 
     /**
-<<<<<<< HEAD
-     * service information of instance
-=======
-     * Service name of instance
->>>>>>> c5e18804
+     * Service information of instance
      */
     private String serviceName;
 
