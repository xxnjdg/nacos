/*
 * Copyright 1999-2018 Alibaba Group Holding Ltd.
 *
 * Licensed under the Apache License, Version 2.0 (the "License");
 * you may not use this file except in compliance with the License.
 * You may obtain a copy of the License at
 *
 *      http://www.apache.org/licenses/LICENSE-2.0
 *
 * Unless required by applicable law or agreed to in writing, software
 * distributed under the License is distributed on an "AS IS" BASIS,
 * WITHOUT WARRANTIES OR CONDITIONS OF ANY KIND, either express or implied.
 * See the License for the specific language governing permissions and
 * limitations under the License.
 */

package com.alibaba.nacos.config.server.service.dump;

import com.alibaba.nacos.common.utils.Observable;
import com.alibaba.nacos.common.utils.Observer;
import com.alibaba.nacos.common.utils.StringUtils;
import com.alibaba.nacos.common.utils.ThreadUtils;
import com.alibaba.nacos.config.server.configuration.ConditionOnEmbeddedStorage;
import com.alibaba.nacos.config.server.constant.Constants;
import com.alibaba.nacos.config.server.service.PersistServiceTmp;
import com.alibaba.nacos.config.server.service.repository.PersistService;
import com.alibaba.nacos.config.server.service.sql.EmbeddedStorageContextUtils;
import com.alibaba.nacos.consistency.cp.CPProtocol;
import com.alibaba.nacos.consistency.cp.MetadataKey;
import com.alibaba.nacos.core.cluster.ServerMemberManager;
import com.alibaba.nacos.core.distributed.ProtocolManager;
import com.alibaba.nacos.core.utils.ApplicationUtils;
import com.alibaba.nacos.core.utils.GlobalExecutor;
import org.springframework.context.annotation.Conditional;
import org.springframework.stereotype.Component;

import javax.annotation.PostConstruct;
import java.util.Objects;
import java.util.concurrent.CountDownLatch;
import java.util.concurrent.atomic.AtomicReference;

/**
 * Embedded dump service.
 *
 * @author <a href="mailto:liaochuntao@live.com">liaochuntao</a>
 */
@Conditional(ConditionOnEmbeddedStorage.class)
@Component
public class EmbeddedDumpService extends DumpService {
<<<<<<< HEAD

	private final ProtocolManager protocolManager;

	/** If it's just a normal reading failure, it can be resolved by retrying */
	final String[] retryMessages = new String[] {
			"The conformance protocol is temporarily unavailable for reading" };

	/**If the read failed due to an internal problem in the Raft state machine, it cannot be remedied by retrying */
	final String[] errorMessages = new String[] {
			"FSMCaller is overload.",
			"STATE_ERROR"
	};

	/**
	 * Here you inject the dependent objects constructively, ensuring that some
	 * of the dependent functionality is initialized ahead of time
	 *
	 * @param persistService  {@link PersistService}
	 * @param memberManager   {@link ServerMemberManager}
	 * @param protocolManager {@link ProtocolManager}
	 */
	public EmbeddedDumpService(PersistServiceTmp persistService,
                               ServerMemberManager memberManager, ProtocolManager protocolManager) {
		super(persistService, memberManager);
		this.protocolManager = protocolManager;
	}

	@PostConstruct
	@Override
	protected void init() throws Throwable {
		if (ApplicationUtils.getStandaloneMode()) {
			dumpOperate(processor, dumpAllProcessor, dumpAllBetaProcessor,
					dumpAllTagProcessor);
			return;
		}

		CPProtocol protocol = protocolManager.getCpProtocol();
		AtomicReference<Throwable> errorReference = new AtomicReference<>(null);
		CountDownLatch waitDumpFinish = new CountDownLatch(1);

		// watch path => /nacos_config/leader/ has value ?
		Observer observer = new Observer() {

			@Override
			public void update(Observable o, Object arg) {
				GlobalExecutor.executeByCommon(() -> {
					// must make sure that there is a value here to perform the correct operation that follows
					if (Objects.isNull(arg)) {
						return;
					}
					// Identify without a timeout mechanism
					EmbeddedStorageContextUtils
							.putExtendInfo(Constants.EXTEND_NEED_READ_UNTIL_HAVE_DATA,
									"true");
					// Remove your own listening to avoid task accumulation
					boolean canEnd = false;
					for (; ; ) {
						try {
							dumpOperate(processor, dumpAllProcessor, dumpAllBetaProcessor,
									dumpAllTagProcessor);
							protocol.protocolMetaData()
									.unSubscribe(Constants.CONFIG_MODEL_RAFT_GROUP,
											MetadataKey.LEADER_META_DATA, this);
							canEnd = true;
						}
						catch (Throwable ex) {
							if (!shouldRetry(ex)) {
								errorReference.set(ex);
								canEnd = true;
							}
						}
						if (canEnd) {
							ThreadUtils.countDown(waitDumpFinish);
							break;
						}
						ThreadUtils.sleep(500L);
					}
					EmbeddedStorageContextUtils.cleanAllContext();
				});
			}
		};

		protocol.protocolMetaData().subscribe(Constants.CONFIG_MODEL_RAFT_GROUP,
				MetadataKey.LEADER_META_DATA, observer);

		// We must wait for the dump task to complete the callback operation before
		// continuing with the initialization
		ThreadUtils.latchAwait(waitDumpFinish);

		// If an exception occurs during the execution of the dump task, the exception
		// needs to be thrown, triggering the node to start the failed process
		final Throwable ex = errorReference.get();
		if (Objects.nonNull(ex)) {
			throw ex;
		}
	}

	private boolean shouldRetry(Throwable ex) {
		final String errMsg = ex.getMessage();

		for (String failedMsg : errorMessages) {
			if (StringUtils.containsIgnoreCase(errMsg, failedMsg)) {
				return false;
			}
		}
		for (final String retryMsg : retryMessages) {
			if (StringUtils.containsIgnoreCase(errMsg, retryMsg)) {
				return true;
			}
		}
		return false;
	}

	@Override
	protected boolean canExecute() {
		if (ApplicationUtils.getStandaloneMode()) {
			return true;
		}
		// if is derby + raft mode, only leader can execute
		CPProtocol protocol = protocolManager.getCpProtocol();
		return protocol.isLeader(Constants.CONFIG_MODEL_RAFT_GROUP);
	}
=======
    
    private final ProtocolManager protocolManager;
    
    /**
     * If it's just a normal reading failure, it can be resolved by retrying.
     */
    final String[] retryMessages = new String[] {"The conformance protocol is temporarily unavailable for reading"};
    
    /**
     * If the read failed due to an internal problem in the Raft state machine, it cannot be remedied by retrying.
     */
    final String[] errorMessages = new String[] {"FSMCaller is overload.", "STATE_ERROR"};
    
    /**
     * Here you inject the dependent objects constructively, ensuring that some of the dependent functionality is
     * initialized ahead of time.
     *
     * @param persistService  {@link PersistService}
     * @param memberManager   {@link ServerMemberManager}
     * @param protocolManager {@link ProtocolManager}
     */
    public EmbeddedDumpService(PersistService persistService, ServerMemberManager memberManager,
            ProtocolManager protocolManager) {
        super(persistService, memberManager);
        this.protocolManager = protocolManager;
    }
    
    @PostConstruct
    @Override
    protected void init() throws Throwable {
        if (ApplicationUtils.getStandaloneMode()) {
            dumpOperate(processor, dumpAllProcessor, dumpAllBetaProcessor, dumpAllTagProcessor);
            return;
        }
        
        CPProtocol protocol = protocolManager.getCpProtocol();
        AtomicReference<Throwable> errorReference = new AtomicReference<>(null);
        CountDownLatch waitDumpFinish = new CountDownLatch(1);
        
        // watch path => /nacos_config/leader/ has value ?
        Observer observer = new Observer() {
            
            @Override
            public void update(Observable o, Object arg) {
                GlobalExecutor.executeByCommon(() -> {
                    // must make sure that there is a value here to perform the correct operation that follows
                    if (Objects.isNull(arg)) {
                        return;
                    }
                    // Identify without a timeout mechanism
                    EmbeddedStorageContextUtils.putExtendInfo(Constants.EXTEND_NEED_READ_UNTIL_HAVE_DATA, "true");
                    // Remove your own listening to avoid task accumulation
                    boolean canEnd = false;
                    for (; ; ) {
                        try {
                            dumpOperate(processor, dumpAllProcessor, dumpAllBetaProcessor, dumpAllTagProcessor);
                            protocol.protocolMetaData()
                                    .unSubscribe(Constants.CONFIG_MODEL_RAFT_GROUP, MetadataKey.LEADER_META_DATA, this);
                            canEnd = true;
                        } catch (Throwable ex) {
                            if (!shouldRetry(ex)) {
                                errorReference.set(ex);
                                canEnd = true;
                            }
                        }
                        if (canEnd) {
                            ThreadUtils.countDown(waitDumpFinish);
                            break;
                        }
                        ThreadUtils.sleep(500L);
                    }
                    EmbeddedStorageContextUtils.cleanAllContext();
                });
            }
        };
        
        protocol.protocolMetaData()
                .subscribe(Constants.CONFIG_MODEL_RAFT_GROUP, MetadataKey.LEADER_META_DATA, observer);
        
        // We must wait for the dump task to complete the callback operation before
        // continuing with the initialization
        ThreadUtils.latchAwait(waitDumpFinish);
        
        // If an exception occurs during the execution of the dump task, the exception
        // needs to be thrown, triggering the node to start the failed process
        final Throwable ex = errorReference.get();
        if (Objects.nonNull(ex)) {
            throw ex;
        }
    }
    
    private boolean shouldRetry(Throwable ex) {
        final String errMsg = ex.getMessage();
        
        for (String failedMsg : errorMessages) {
            if (StringUtils.containsIgnoreCase(errMsg, failedMsg)) {
                return false;
            }
        }
        for (final String retryMsg : retryMessages) {
            if (StringUtils.containsIgnoreCase(errMsg, retryMsg)) {
                return true;
            }
        }
        return false;
    }
    
    @Override
    protected boolean canExecute() {
        if (ApplicationUtils.getStandaloneMode()) {
            return true;
        }
        // if is derby + raft mode, only leader can execute
        CPProtocol protocol = protocolManager.getCpProtocol();
        return protocol.isLeader(Constants.CONFIG_MODEL_RAFT_GROUP);
    }
>>>>>>> 84b733a3
}<|MERGE_RESOLUTION|>--- conflicted
+++ resolved
@@ -22,7 +22,6 @@
 import com.alibaba.nacos.common.utils.ThreadUtils;
 import com.alibaba.nacos.config.server.configuration.ConditionOnEmbeddedStorage;
 import com.alibaba.nacos.config.server.constant.Constants;
-import com.alibaba.nacos.config.server.service.PersistServiceTmp;
 import com.alibaba.nacos.config.server.service.repository.PersistService;
 import com.alibaba.nacos.config.server.service.sql.EmbeddedStorageContextUtils;
 import com.alibaba.nacos.consistency.cp.CPProtocol;
@@ -47,143 +46,19 @@
 @Conditional(ConditionOnEmbeddedStorage.class)
 @Component
 public class EmbeddedDumpService extends DumpService {
-<<<<<<< HEAD
 
-	private final ProtocolManager protocolManager;
+    private final ProtocolManager protocolManager;
 
-	/** If it's just a normal reading failure, it can be resolved by retrying */
-	final String[] retryMessages = new String[] {
-			"The conformance protocol is temporarily unavailable for reading" };
-
-	/**If the read failed due to an internal problem in the Raft state machine, it cannot be remedied by retrying */
-	final String[] errorMessages = new String[] {
-			"FSMCaller is overload.",
-			"STATE_ERROR"
-	};
-
-	/**
-	 * Here you inject the dependent objects constructively, ensuring that some
-	 * of the dependent functionality is initialized ahead of time
-	 *
-	 * @param persistService  {@link PersistService}
-	 * @param memberManager   {@link ServerMemberManager}
-	 * @param protocolManager {@link ProtocolManager}
-	 */
-	public EmbeddedDumpService(PersistServiceTmp persistService,
-                               ServerMemberManager memberManager, ProtocolManager protocolManager) {
-		super(persistService, memberManager);
-		this.protocolManager = protocolManager;
-	}
-
-	@PostConstruct
-	@Override
-	protected void init() throws Throwable {
-		if (ApplicationUtils.getStandaloneMode()) {
-			dumpOperate(processor, dumpAllProcessor, dumpAllBetaProcessor,
-					dumpAllTagProcessor);
-			return;
-		}
-
-		CPProtocol protocol = protocolManager.getCpProtocol();
-		AtomicReference<Throwable> errorReference = new AtomicReference<>(null);
-		CountDownLatch waitDumpFinish = new CountDownLatch(1);
-
-		// watch path => /nacos_config/leader/ has value ?
-		Observer observer = new Observer() {
-
-			@Override
-			public void update(Observable o, Object arg) {
-				GlobalExecutor.executeByCommon(() -> {
-					// must make sure that there is a value here to perform the correct operation that follows
-					if (Objects.isNull(arg)) {
-						return;
-					}
-					// Identify without a timeout mechanism
-					EmbeddedStorageContextUtils
-							.putExtendInfo(Constants.EXTEND_NEED_READ_UNTIL_HAVE_DATA,
-									"true");
-					// Remove your own listening to avoid task accumulation
-					boolean canEnd = false;
-					for (; ; ) {
-						try {
-							dumpOperate(processor, dumpAllProcessor, dumpAllBetaProcessor,
-									dumpAllTagProcessor);
-							protocol.protocolMetaData()
-									.unSubscribe(Constants.CONFIG_MODEL_RAFT_GROUP,
-											MetadataKey.LEADER_META_DATA, this);
-							canEnd = true;
-						}
-						catch (Throwable ex) {
-							if (!shouldRetry(ex)) {
-								errorReference.set(ex);
-								canEnd = true;
-							}
-						}
-						if (canEnd) {
-							ThreadUtils.countDown(waitDumpFinish);
-							break;
-						}
-						ThreadUtils.sleep(500L);
-					}
-					EmbeddedStorageContextUtils.cleanAllContext();
-				});
-			}
-		};
-
-		protocol.protocolMetaData().subscribe(Constants.CONFIG_MODEL_RAFT_GROUP,
-				MetadataKey.LEADER_META_DATA, observer);
-
-		// We must wait for the dump task to complete the callback operation before
-		// continuing with the initialization
-		ThreadUtils.latchAwait(waitDumpFinish);
-
-		// If an exception occurs during the execution of the dump task, the exception
-		// needs to be thrown, triggering the node to start the failed process
-		final Throwable ex = errorReference.get();
-		if (Objects.nonNull(ex)) {
-			throw ex;
-		}
-	}
-
-	private boolean shouldRetry(Throwable ex) {
-		final String errMsg = ex.getMessage();
-
-		for (String failedMsg : errorMessages) {
-			if (StringUtils.containsIgnoreCase(errMsg, failedMsg)) {
-				return false;
-			}
-		}
-		for (final String retryMsg : retryMessages) {
-			if (StringUtils.containsIgnoreCase(errMsg, retryMsg)) {
-				return true;
-			}
-		}
-		return false;
-	}
-
-	@Override
-	protected boolean canExecute() {
-		if (ApplicationUtils.getStandaloneMode()) {
-			return true;
-		}
-		// if is derby + raft mode, only leader can execute
-		CPProtocol protocol = protocolManager.getCpProtocol();
-		return protocol.isLeader(Constants.CONFIG_MODEL_RAFT_GROUP);
-	}
-=======
-    
-    private final ProtocolManager protocolManager;
-    
     /**
      * If it's just a normal reading failure, it can be resolved by retrying.
      */
     final String[] retryMessages = new String[] {"The conformance protocol is temporarily unavailable for reading"};
-    
+
     /**
      * If the read failed due to an internal problem in the Raft state machine, it cannot be remedied by retrying.
      */
     final String[] errorMessages = new String[] {"FSMCaller is overload.", "STATE_ERROR"};
-    
+
     /**
      * Here you inject the dependent objects constructively, ensuring that some of the dependent functionality is
      * initialized ahead of time.
@@ -193,11 +68,11 @@
      * @param protocolManager {@link ProtocolManager}
      */
     public EmbeddedDumpService(PersistService persistService, ServerMemberManager memberManager,
-            ProtocolManager protocolManager) {
+                               ProtocolManager protocolManager) {
         super(persistService, memberManager);
         this.protocolManager = protocolManager;
     }
-    
+
     @PostConstruct
     @Override
     protected void init() throws Throwable {
@@ -205,14 +80,14 @@
             dumpOperate(processor, dumpAllProcessor, dumpAllBetaProcessor, dumpAllTagProcessor);
             return;
         }
-        
+
         CPProtocol protocol = protocolManager.getCpProtocol();
         AtomicReference<Throwable> errorReference = new AtomicReference<>(null);
         CountDownLatch waitDumpFinish = new CountDownLatch(1);
-        
+
         // watch path => /nacos_config/leader/ has value ?
         Observer observer = new Observer() {
-            
+
             @Override
             public void update(Observable o, Object arg) {
                 GlobalExecutor.executeByCommon(() -> {
@@ -228,7 +103,7 @@
                         try {
                             dumpOperate(processor, dumpAllProcessor, dumpAllBetaProcessor, dumpAllTagProcessor);
                             protocol.protocolMetaData()
-                                    .unSubscribe(Constants.CONFIG_MODEL_RAFT_GROUP, MetadataKey.LEADER_META_DATA, this);
+                                .unSubscribe(Constants.CONFIG_MODEL_RAFT_GROUP, MetadataKey.LEADER_META_DATA, this);
                             canEnd = true;
                         } catch (Throwable ex) {
                             if (!shouldRetry(ex)) {
@@ -246,14 +121,14 @@
                 });
             }
         };
-        
+
         protocol.protocolMetaData()
-                .subscribe(Constants.CONFIG_MODEL_RAFT_GROUP, MetadataKey.LEADER_META_DATA, observer);
-        
+            .subscribe(Constants.CONFIG_MODEL_RAFT_GROUP, MetadataKey.LEADER_META_DATA, observer);
+
         // We must wait for the dump task to complete the callback operation before
         // continuing with the initialization
         ThreadUtils.latchAwait(waitDumpFinish);
-        
+
         // If an exception occurs during the execution of the dump task, the exception
         // needs to be thrown, triggering the node to start the failed process
         final Throwable ex = errorReference.get();
@@ -261,10 +136,10 @@
             throw ex;
         }
     }
-    
+
     private boolean shouldRetry(Throwable ex) {
         final String errMsg = ex.getMessage();
-        
+
         for (String failedMsg : errorMessages) {
             if (StringUtils.containsIgnoreCase(errMsg, failedMsg)) {
                 return false;
@@ -277,7 +152,7 @@
         }
         return false;
     }
-    
+
     @Override
     protected boolean canExecute() {
         if (ApplicationUtils.getStandaloneMode()) {
@@ -287,5 +162,4 @@
         CPProtocol protocol = protocolManager.getCpProtocol();
         return protocol.isLeader(Constants.CONFIG_MODEL_RAFT_GROUP);
     }
->>>>>>> 84b733a3
 }