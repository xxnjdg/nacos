--- conflicted
+++ resolved
@@ -287,8 +287,6 @@
         return ipAddressInfos;
     }
 
-<<<<<<< HEAD
-=======
     private JSONObject serviceList(HttpServletRequest request) {
 
         String namespaceId = WebUtils.optional(request, CommonParams.NAMESPACE_ID,
@@ -332,5 +330,4 @@
         return result;
     }
 
->>>>>>> 4a302103
 }