/*
 * Copyright 1999-2018 Alibaba Group Holding Ltd.
 *
 * Licensed under the Apache License, Version 2.0 (the "License");
 * you may not use this file except in compliance with the License.
 * You may obtain a copy of the License at
 *
 *      http://www.apache.org/licenses/LICENSE-2.0
 *
 * Unless required by applicable law or agreed to in writing, software
 * distributed under the License is distributed on an "AS IS" BASIS,
 * WITHOUT WARRANTIES OR CONDITIONS OF ANY KIND, either express or implied.
 * See the License for the specific language governing permissions and
 * limitations under the License.
 */

package com.alibaba.nacos.naming.healthcheck;

import com.alibaba.nacos.common.http.Callback;
import com.alibaba.nacos.common.model.RestResult;
import com.alibaba.nacos.common.utils.JacksonUtils;
import com.alibaba.nacos.sys.utils.ApplicationUtils;
import com.alibaba.nacos.naming.consistency.KeyBuilder;
import com.alibaba.nacos.naming.core.DistroMapper;
import com.alibaba.nacos.naming.core.Instance;
import com.alibaba.nacos.naming.core.Service;
import com.alibaba.nacos.naming.healthcheck.events.InstanceHeartbeatTimeoutEvent;
import com.alibaba.nacos.naming.misc.GlobalConfig;
import com.alibaba.nacos.naming.misc.HttpClient;
import com.alibaba.nacos.naming.misc.Loggers;
import com.alibaba.nacos.naming.misc.NamingProxy;
import com.alibaba.nacos.naming.misc.SwitchDomain;
import com.alibaba.nacos.naming.misc.UtilsAndCommons;
import com.alibaba.nacos.naming.push.PushService;
import com.fasterxml.jackson.annotation.JsonIgnore;

<<<<<<< HEAD
import java.io.Serializable;
import java.net.HttpURLConnection;
=======
>>>>>>> f6c6a9f3
import java.util.List;

/**
 * Check and update statues of ephemeral instances, remove them if they have been expired.
 *
 * @author nkorange
 */
public class ClientBeatCheckTask implements Runnable, Serializable {
    
    private static final long serialVersionUID = 1518045401492647614L;
    
    private Service service;
    
    public ClientBeatCheckTask(Service service) {
        this.service = service;
    }
    
    @JsonIgnore
    public PushService getPushService() {
        return ApplicationUtils.getBean(PushService.class);
    }
    
    @JsonIgnore
    public DistroMapper getDistroMapper() {
        return ApplicationUtils.getBean(DistroMapper.class);
    }
    
    public GlobalConfig getGlobalConfig() {
        return ApplicationUtils.getBean(GlobalConfig.class);
    }
    
    public SwitchDomain getSwitchDomain() {
        return ApplicationUtils.getBean(SwitchDomain.class);
    }
    
    public String taskKey() {
        return KeyBuilder.buildServiceMetaKey(service.getNamespaceId(), service.getName());
    }
    
    @Override
    public void run() {
        try {
            if (!getDistroMapper().responsible(service.getName())) {
                return;
            }
            
            if (!getSwitchDomain().isHealthCheckEnabled()) {
                return;
            }
            
            List<Instance> instances = service.allIPs(true);
            
            // first set health status of instances:
            for (Instance instance : instances) {
                if (System.currentTimeMillis() - instance.getLastBeat() > instance.getInstanceHeartBeatTimeOut()) {
                    if (!instance.isMarked()) {
                        if (instance.isHealthy()) {
                            instance.setHealthy(false);
                            Loggers.EVT_LOG
                                    .info("{POS} {IP-DISABLED} valid: {}:{}@{}@{}, region: {}, msg: client timeout after {}, last beat: {}",
                                            instance.getIp(), instance.getPort(), instance.getClusterName(),
                                            service.getName(), UtilsAndCommons.LOCALHOST_SITE,
                                            instance.getInstanceHeartBeatTimeOut(), instance.getLastBeat());
                            getPushService().serviceChanged(service);
                            ApplicationUtils.publishEvent(new InstanceHeartbeatTimeoutEvent(this, instance));
                        }
                    }
                }
            }
            
            if (!getGlobalConfig().isExpireInstance()) {
                return;
            }
            
            // then remove obsolete instances:
            for (Instance instance : instances) {
                
                if (instance.isMarked()) {
                    continue;
                }
                
                if (System.currentTimeMillis() - instance.getLastBeat() > instance.getIpDeleteTimeout()) {
                    // delete instance
                    Loggers.SRV_LOG.info("[AUTO-DELETE-IP] service: {}, ip: {}", service.getName(),
                            JacksonUtils.toJson(instance));
                    deleteIp(instance);
                }
            }
            
        } catch (Exception e) {
            Loggers.SRV_LOG.warn("Exception while processing client beat time out.", e);
        }
        
    }
    
    private void deleteIp(Instance instance) {
        
        try {
            NamingProxy.Request request = NamingProxy.Request.newRequest();
            request.appendParam("ip", instance.getIp()).appendParam("port", String.valueOf(instance.getPort()))
                    .appendParam("ephemeral", "true").appendParam("clusterName", instance.getClusterName())
                    .appendParam("serviceName", service.getName()).appendParam("namespaceId", service.getNamespaceId());
            
            String url = "http://127.0.0.1:" + ApplicationUtils.getPort() + ApplicationUtils.getContextPath()
                    + UtilsAndCommons.NACOS_NAMING_CONTEXT + "/instance?" + request.toUrl();
            
            // delete instance asynchronously:
            HttpClient.asyncHttpDelete(url, null, null, new Callback<String>() {
                @Override
                public void onReceive(RestResult<String> result) {
                    if (!result.ok()) {
                        Loggers.SRV_LOG
                                .error("[IP-DEAD] failed to delete ip automatically, ip: {}, caused {}, resp code: {}",
                                        instance.toJson(), result.getMessage(), result.getCode());
                    }
                }
    
                @Override
                public void onError(Throwable throwable) {
                    Loggers.SRV_LOG
                            .error("[IP-DEAD] failed to delete ip automatically, ip: {}, error: {}", instance.toJson(),
                                    throwable);
                }
    
                @Override
                public void onCancel() {
        
                }
            });
            
        } catch (Exception e) {
            Loggers.SRV_LOG
                    .error("[IP-DEAD] failed to delete ip automatically, ip: {}, error: {}", instance.toJson(), e);
        }
    }
}<|MERGE_RESOLUTION|>--- conflicted
+++ resolved
@@ -34,11 +34,6 @@
 import com.alibaba.nacos.naming.push.PushService;
 import com.fasterxml.jackson.annotation.JsonIgnore;
 
-<<<<<<< HEAD
-import java.io.Serializable;
-import java.net.HttpURLConnection;
-=======
->>>>>>> f6c6a9f3
 import java.util.List;
 
 /**
@@ -46,9 +41,7 @@
  *
  * @author nkorange
  */
-public class ClientBeatCheckTask implements Runnable, Serializable {
-    
-    private static final long serialVersionUID = 1518045401492647614L;
+public class ClientBeatCheckTask implements Runnable {
     
     private Service service;
     
